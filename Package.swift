// swift-tools-version: 5.9
// The swift-tools-version declares the minimum version of Swift required to build this package.

import PackageDescription

let package = Package(
    name: "bip32-ed25519-swift",
    platforms: [
        .iOS(.v15),
        .watchOS(.v9),
        .macOS(.v12),
    ],
    products: [
        // Products define the executables and libraries a package produces, making them visible to other packages.
        .library(
            name: "bip32-ed25519-swift",
            targets: ["bip32-ed25519-swift"]),
    ],
    dependencies: [
        // Dependencies declare other packages that this package depends on.
        .package(url: "https://github.com/algorandfoundation/swift-sodium-full.git", branch:("master")),
        .package(url: "https://github.com/attaswift/BigInt.git", from: "5.2.1"),
        .package(url: "https://github.com/Electric-Coin-Company/MnemonicSwift.git", from: "2.2.4"),
<<<<<<< HEAD
        .package(url: "https://github.com/kylef/JSONSchema.swift.git", revision: "8c7ec156dde09715d8d2ed83cc8fe6b1ba90648c")
=======
        .package(url: "https://github.com/norio-nomura/Base32.git", from: "0.9.0")
>>>>>>> 48279c8d
    ],
    targets: [
        // Targets are the basic building blocks of a package, defining a module or a test suite.
        // Targets can depend on other targets in this package and products from dependencies.
        .target(
            name: "bip32-ed25519-swift",
            dependencies: [
                .product(name: "Sodium", package: "swift-sodium-full"),
                .product(name: "BigInt", package: "BigInt"),
                .product(name: "JSONSchema", package: "JSONSchema.swift"),
                ]),
        .testTarget(
            name: "bip32-ed25519-swiftTests",
            dependencies: ["bip32-ed25519-swift",
                .product(name: "MnemonicSwift", package: "MnemonicSwift"),
<<<<<<< HEAD
=======
                .product(name: "Base32", package: "Base32"),
>>>>>>> 48279c8d
                ]),
    ]
)<|MERGE_RESOLUTION|>--- conflicted
+++ resolved
@@ -21,11 +21,8 @@
         .package(url: "https://github.com/algorandfoundation/swift-sodium-full.git", branch:("master")),
         .package(url: "https://github.com/attaswift/BigInt.git", from: "5.2.1"),
         .package(url: "https://github.com/Electric-Coin-Company/MnemonicSwift.git", from: "2.2.4"),
-<<<<<<< HEAD
+        .package(url: "https://github.com/norio-nomura/Base32.git", from: "0.9.0"),
         .package(url: "https://github.com/kylef/JSONSchema.swift.git", revision: "8c7ec156dde09715d8d2ed83cc8fe6b1ba90648c")
-=======
-        .package(url: "https://github.com/norio-nomura/Base32.git", from: "0.9.0")
->>>>>>> 48279c8d
     ],
     targets: [
         // Targets are the basic building blocks of a package, defining a module or a test suite.
@@ -41,10 +38,7 @@
             name: "bip32-ed25519-swiftTests",
             dependencies: ["bip32-ed25519-swift",
                 .product(name: "MnemonicSwift", package: "MnemonicSwift"),
-<<<<<<< HEAD
-=======
                 .product(name: "Base32", package: "Base32"),
->>>>>>> 48279c8d
                 ]),
     ]
 )